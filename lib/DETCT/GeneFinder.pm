--- conflicted
+++ resolved
@@ -350,31 +350,17 @@
             my $ens_transcripts = $ens_gene->get_all_Transcripts();
             foreach my $ens_transcript ( @{$ens_transcripts} ) {
                 next if $self->is_skip_transcript( $ens_transcript->stable_id );
-<<<<<<< HEAD
-                my $ens_transcript_attributes ="";
-                foreach my $transcript_attribute( @{ $ens_transcript->get_all_Attributes }){
-                # add information for these 3 ensembl transcript attribute types 
-                 if($transcript_attribute->code=~m/appris|genecode_basic|tsl/i){
-                  $ens_transcript_attributes .= ":" . $transcript_attribute->code;
-                 }
-                }
-=======
 
                 # Extend transcript biotype with selected attributes
                 my $ens_transcript_biotype =
                   $self->_extend_biotype_with_attributes($ens_transcript);
 
->>>>>>> 6ef7a84f
                 my $transcript = DETCT::Transcript->new(
                     {
                         stable_id   => $ens_transcript->stable_id,
                         name        => $ens_transcript->external_name,
                         description => $ens_transcript->description,
-<<<<<<< HEAD
-                        biotype     => $ens_transcript->biotype . $ens_transcript_attributes,
-=======
                         biotype     => $ens_transcript_biotype,
->>>>>>> 6ef7a84f
                         seq_name    => $seq_name,
                         start       => $ens_transcript->seq_region_start,
                         end         => $ens_transcript->seq_region_end,
