## no critic (RequireUseStrict, RequireUseWarnings, RequireTidyCode)
package DETCT::Transcript;
## use critic

# ABSTRACT: Object representing a transcript

## Author         : is1
## Maintainer     : is1
## Created        : 2013-01-28
## Last commit by : $Author$
## Last modified  : $Date$
## Revision       : $Revision$
## Repository URL : $HeadURL$

use warnings;
use strict;
use autodie;
use Carp;
use Try::Tiny;

use Readonly;
use Class::InsideOut qw( private register id );

=head1 SYNOPSIS

    # Brief code examples

=cut

# Attributes:
private stable_id   => my %stable_id;      # e.g. ENSDART00000133571
private name        => my %name;           # e.g. cxc64-001
private description => my %description;    # e.g. CXC chemokine 64...
<<<<<<< HEAD
private biotype     => my %biotype;        # e.g. protein_coding - can be overloaded with transcript attribute information (e.g. protein_coding:gencode_basic:tsl1:appris_pi)
=======
private biotype     => my %biotype;        # e.g. protein_coding:appris_pi::
>>>>>>> 6ef7a84f
private seq_name    => my %seq_name;       # e.g. 5
private start       => my %start;          # e.g. 40352744
private end         => my %end;            # e.g. 40354399
private strand      => my %strand;         # e.g. 1
private gene        => my %gene;           # DETCT::Gene

# Constants
Readonly our $MAX_NAME_LENGTH => 128;

=method new

  Usage       : my $transcript = DETCT::Transcript->new( {
<<<<<<< HEAD
                    stable_id   => 'ENSDART00000133571',
                    biotype     => 'protein_coding',
                    seq_name    => '5',
                    start       => 40352744,
                    end         => 40354399,
                    strand      => 1,
=======
                    stable_id => 'ENSDART00000133571',
                    biotype   => 'protein_coding:::',
                    seq_name  => '5',
                    start     => 40352744,
                    end       => 40354399,
                    strand    => 1,
>>>>>>> 6ef7a84f
                } );
  Purpose     : Constructor for transcript objects
  Returns     : DETCT::Transcript
  Parameters  : Hashref {
                    stable_id   => String,
                    name        => String or undef,
                    description => String or undef,
                    biotype     => String,
                    seq_name    => String,
                    start       => +ve Int,
                    end         => +ve Int,
                    strand      => Int (1 or -1),
                    gene        => DETCT::Gene,
                }
  Throws      : No exceptions
  Comments    : None

=cut

sub new {
    my ( $class, $arg_ref ) = @_;
    my $self = register($class);
    $self->set_stable_id( $arg_ref->{stable_id} );
    $self->set_name( $arg_ref->{name} );
    $self->set_description( $arg_ref->{description} );
    $self->set_biotype( $arg_ref->{biotype} );
    $self->set_seq_name( $arg_ref->{seq_name} );
    $self->set_start( $arg_ref->{start} );
    $self->set_end( $arg_ref->{end} );
    $self->set_strand( $arg_ref->{strand} );
    $self->set_gene( $arg_ref->{gene} );
    return $self;
}

=method stable_id

  Usage       : my $stable_id = $transcript->stable_id;
  Purpose     : Getter for stable id attribute
  Returns     : String (e.g. "ENSDART00000133571")
  Parameters  : None
  Throws      : No exceptions
  Comments    : None

=cut

sub stable_id {
    my ($self) = @_;
    return $stable_id{ id $self};
}

=method set_stable_id

  Usage       : $transcript->set_stable_id('ENSDART00000133571');
  Purpose     : Setter for stable id attribute
  Returns     : undef
  Parameters  : String (the stable id)
  Throws      : No exceptions
  Comments    : None

=cut

sub set_stable_id {
    my ( $self, $arg ) = @_;
    $stable_id{ id $self} = check_stable_id($arg);
    return;
}

=method check_stable_id

  Usage       : $stable_id = check_stable_id($stable_id);
  Purpose     : Check for valid stable id
  Returns     : String (the valid stable id)
  Parameters  : String (the stable id)
  Throws      : If stable id is missing or invalid
  Comments    : None

=cut

sub check_stable_id {
    my ($stable_id) = @_;
    return $stable_id
      if defined $stable_id && $stable_id =~ m/\A [[:upper:]]+ \d{11} \z/xms;
    confess 'No stable id specified' if !defined $stable_id;
    confess "Invalid stable id ($stable_id) specified";
}

=method name

  Usage       : my $name = $transcript->name;
  Purpose     : Getter for name attribute
  Returns     : String (e.g. "cxc64-001")
  Parameters  : None
  Throws      : No exceptions
  Comments    : None

=cut

sub name {
    my ($self) = @_;
    return $name{ id $self};
}

=method set_name

  Usage       : $transcript->set_name('cxc64-001');
  Purpose     : Setter for name attribute
  Returns     : undef
  Parameters  : String (the name)
  Throws      : No exceptions
  Comments    : None

=cut

sub set_name {
    my ( $self, $arg ) = @_;
    $name{ id $self} = _check_name($arg);
    return;
}

# Usage       : $name = _check_name($name);
# Purpose     : Check for valid name
# Returns     : String (the valid name)
# Parameters  : String (the name)
# Throws      : If name > $MAX_NAME_LENGTH characters
# Comments    : None
sub _check_name {
    my ($name) = @_;
    return $name
      if !defined $name
      || ( length $name > 0 && length $name <= $MAX_NAME_LENGTH );
    confess 'Name is empty' if !length $name;
    confess "Name ($name) longer than $MAX_NAME_LENGTH characters";
}

=method description

  Usage       : my $description = $transcript->description;
  Purpose     : Getter for description attribute
  Returns     : String (e.g. "CXC chemokine 64")
  Parameters  : None
  Throws      : No exceptions
  Comments    : None

=cut

sub description {
    my ($self) = @_;
    return $description{ id $self};
}

=method set_description

  Usage       : $transcript->set_description('CXC chemokine 64');
  Purpose     : Setter for description attribute
  Returns     : undef
  Parameters  : String (the description)
  Throws      : No exceptions
  Comments    : None

=cut

sub set_description {
    my ( $self, $arg ) = @_;
    $description{ id $self} = $arg;
    return;
}

=method biotype

  Usage       : my $biotype = $transcript->biotype;
  Purpose     : Getter for biotype attribute
  Returns     : String (e.g. "protein_coding:::")
  Parameters  : None
  Throws      : No exceptions
  Comments    : None

=cut

sub biotype {
    my ($self) = @_;
    return $biotype{ id $self};
}

=method set_biotype

  Usage       : $transcript->set_biotype('protein_coding:::');
  Purpose     : Setter for biotype attribute
  Returns     : undef
  Parameters  : String (the biotype)
  Throws      : No exceptions
  Comments    : None

=cut

sub set_biotype {
    my ( $self, $arg ) = @_;
    $biotype{ id $self} = check_biotype($arg);
    return;
}

=method check_biotype

  Usage       : $biotype = check_biotype($biotype);
  Purpose     : Check for valid biotype
  Returns     : String (the valid biotype)
  Parameters  : String (the biotype)
  Throws      : If biotype is missing or invalid (i.e. not alphanumeric)
  Comments    : Can be overloaded with information from three transcript
                attribute types (appris_*, gencode_basic and TSL)

=cut

sub check_biotype {
    my ($biotype) = @_;
<<<<<<< HEAD
    return $biotype if defined $biotype && $biotype =~ m/\A \w[\w\:]+\w \z/xms;
=======
    return $biotype if defined $biotype && $biotype =~ m/\A \w[\w\:]+ \z/xms;
>>>>>>> 6ef7a84f
    confess 'No biotype specified' if !defined $biotype;
    confess "Invalid biotype ($biotype) specified";
}

=method seq_name

  Usage       : my $seq_name = $transcript->seq_name;
  Purpose     : Getter for sequence name attribute
  Returns     : String (e.g. "5")
  Parameters  : None
  Throws      : No exceptions
  Comments    : None

=cut

sub seq_name {
    my ($self) = @_;
    return $seq_name{ id $self};
}

=method set_seq_name

  Usage       : $transcript->set_seq_name('5');
  Purpose     : Setter for sequence name attribute
  Returns     : undef
  Parameters  : String (the sequence name)
  Throws      : No exceptions
  Comments    : None

=cut

sub set_seq_name {
    my ( $self, $arg ) = @_;
    $seq_name{ id $self} = check_seq_name($arg);
    return;
}

=method check_seq_name

  Usage       : $seq_name = check_seq_name($seq_name);
  Purpose     : Check for valid sequence name
  Returns     : String (the valid sequence name)
  Parameters  : String (the sequence name)
  Throws      : If sequence name is missing or invalid (i.e. not alphanumeric)
  Comments    : None

=cut

sub check_seq_name {
    my ($seq_name) = @_;
    return $seq_name if defined $seq_name && $seq_name =~ m/\A [\w.]+ \z/xms;
    confess 'No sequence name specified' if !defined $seq_name;
    confess "Invalid sequence name ($seq_name) specified";
}

=method start

  Usage       : my $start = $transcript->start;
  Purpose     : Getter for start attribute
  Returns     : +ve Int
  Parameters  : None
  Throws      : No exceptions
  Comments    : None

=cut

sub start {
    my ($self) = @_;
    return $start{ id $self};
}

=method set_start

  Usage       : $transcript->set_start(40352744);
  Purpose     : Setter for start attribute
  Returns     : undef
  Parameters  : +ve Int (the start)
  Throws      : No exceptions
  Comments    : None

=cut

sub set_start {
    my ( $self, $arg ) = @_;
    $start{ id $self} = check_start($arg);
    return;
}

=method check_start

  Usage       : $start = check_start($start);
  Purpose     : Check for valid start
  Returns     : +ve Int (the valid start)
  Parameters  : +ve Int (the start)
  Throws      : If start is missing or not a positive integer
  Comments    : None

=cut

sub check_start {
    my ($start) = @_;
    return $start if defined $start && $start =~ m/\A \d+ \z/xms;
    confess 'No start specified' if !defined $start;
    confess "Invalid start ($start) specified";
}

=method end

  Usage       : my $end = $transcript->end;
  Purpose     : Getter for end attribute
  Returns     : +ve Int
  Parameters  : None
  Throws      : No exceptions
  Comments    : None

=cut

sub end {
    my ($self) = @_;
    return $end{ id $self};
}

=method set_end

  Usage       : $transcript->set_end(40352744);
  Purpose     : Setter for end attribute
  Returns     : undef
  Parameters  : +ve Int (the end)
  Throws      : No exceptions
  Comments    : None

=cut

sub set_end {
    my ( $self, $arg ) = @_;
    $end{ id $self} = check_end($arg);
    return;
}

=method check_end

  Usage       : $end = check_end($end);
  Purpose     : Check for valid end
  Returns     : +ve Int (the valid end)
  Parameters  : +ve Int (the end)
  Throws      : If end is missing or not a positive integer
  Comments    : None

=cut

sub check_end {
    my ($end) = @_;
    return $end if defined $end && $end =~ m/\A \d+ \z/xms;
    confess 'No end specified' if !defined $end;
    confess "Invalid end ($end) specified";
}

=method strand

  Usage       : my $strand = $transcript->strand;
  Purpose     : Getter for strand attribute
  Returns     : Int (1 or -1)
  Parameters  : None
  Throws      : No exceptions
  Comments    : None

=cut

sub strand {
    my ($self) = @_;
    return $strand{ id $self};
}

=method set_strand

  Usage       : $transcript->set_strand(1);
  Purpose     : Setter for strand attribute
  Returns     : undef
  Parameters  : Int (the strand)
  Throws      : No exceptions
  Comments    : None

=cut

sub set_strand {
    my ( $self, $arg ) = @_;
    $strand{ id $self} = _check_strand($arg);
    return;
}

# Usage       : $strand = _check_strand($strand);
# Purpose     : Check for valid strand
# Returns     : Int (1 or -1) (the valid strand)
# Parameters  : Int (1 or -1) (the strand)
# Throws      : If strand is missing or not 1 or -1
# Comments    : None
sub _check_strand {
    my ($strand) = @_;
    return $strand if defined $strand && $strand =~ m/\A \-? 1 \z/xms;
    confess 'No strand specified' if !defined $strand;
    confess "Invalid strand ($strand) specified";
}

=method gene

  Usage       : my $gene = $transcript->gene;
  Purpose     : Getter for gene attribute
  Returns     : DETCT::Gene
  Parameters  : None
  Throws      : No exceptions
  Comments    : None

=cut

sub gene {
    my ($self) = @_;
    return $gene{ id $self};
}

=method set_gene

  Usage       : $transcript->set_gene($gene);
  Purpose     : Setter for gene attribute
  Returns     : undef
  Parameters  : DETCT::Gene
  Throws      : No exceptions
  Comments    : None

=cut

sub set_gene {
    my ( $self, $arg ) = @_;
    $gene{ id $self} = _check_gene($arg);
    return;
}

# Usage       : $gene = _check_gene($gene);
# Purpose     : Check for valid gene
# Returns     : DETCT::Gene
# Parameters  : DETCT::Gene
# Throws      : If gene is invalid (i.e. not a DETCT::Gene object)
# Comments    : None
sub _check_gene {
    my ($gene) = @_;
    confess 'Class of gene (', ref $gene, ') not DETCT::Gene'
      if defined $gene && !$gene->isa('DETCT::Gene');
    return $gene;
}

1;<|MERGE_RESOLUTION|>--- conflicted
+++ resolved
@@ -31,11 +31,7 @@
 private stable_id   => my %stable_id;      # e.g. ENSDART00000133571
 private name        => my %name;           # e.g. cxc64-001
 private description => my %description;    # e.g. CXC chemokine 64...
-<<<<<<< HEAD
-private biotype     => my %biotype;        # e.g. protein_coding - can be overloaded with transcript attribute information (e.g. protein_coding:gencode_basic:tsl1:appris_pi)
-=======
 private biotype     => my %biotype;        # e.g. protein_coding:appris_pi::
->>>>>>> 6ef7a84f
 private seq_name    => my %seq_name;       # e.g. 5
 private start       => my %start;          # e.g. 40352744
 private end         => my %end;            # e.g. 40354399
@@ -48,21 +44,12 @@
 =method new
 
   Usage       : my $transcript = DETCT::Transcript->new( {
-<<<<<<< HEAD
-                    stable_id   => 'ENSDART00000133571',
-                    biotype     => 'protein_coding',
-                    seq_name    => '5',
-                    start       => 40352744,
-                    end         => 40354399,
-                    strand      => 1,
-=======
                     stable_id => 'ENSDART00000133571',
                     biotype   => 'protein_coding:::',
                     seq_name  => '5',
                     start     => 40352744,
                     end       => 40354399,
                     strand    => 1,
->>>>>>> 6ef7a84f
                 } );
   Purpose     : Constructor for transcript objects
   Returns     : DETCT::Transcript
@@ -277,11 +264,7 @@
 
 sub check_biotype {
     my ($biotype) = @_;
-<<<<<<< HEAD
-    return $biotype if defined $biotype && $biotype =~ m/\A \w[\w\:]+\w \z/xms;
-=======
     return $biotype if defined $biotype && $biotype =~ m/\A \w[\w\:]+ \z/xms;
->>>>>>> 6ef7a84f
     confess 'No biotype specified' if !defined $biotype;
     confess "Invalid biotype ($biotype) specified";
 }
